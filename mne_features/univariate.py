--- conflicted
+++ resolved
@@ -1123,7 +1123,6 @@
     data : ndarray, shape (n_channels, n_times)
 
     wavelet_name : str (default: db4)
-<<<<<<< HEAD
          Wavelet name (to be used with `pywt.Wavelet`). The full list of Wavelet
          names are given by: `[name for family in pywt.families() for name in
          pywt.wavelist(family)]`.
@@ -1172,51 +1171,6 @@
     return wavelet_energy_list
 
 
-@nb.jit([nb.float64[:, :](nb.float64[:, :])], nopython=True)
-def compute_teager_kaiser_energy(data):
-    """ Compute the Teager-Kaiser energy`.
-
-    Parameters
-    ----------
-    data : ndarray, shape (n_channels, n_times)
-
-    Returns
-    -------
-    ndarray, shape (n_channels, n_times-2)
-=======
-        Wavelet name (to be used with ``pywt.Wavelet``). The full list of
-        Wavelet names are given by: ``[name for family in pywt.families() for
-        name in pywt.wavelist(family)]``.
-
-    Returns
-    -------
-    output : ndarray, shape (n_channels * levdec,)
-        The decomposition level (``levdec``) used for the DWT is either 6 or
-        the maximum useful decomposition level (given the number of time points
-        in the data and chosen wavelet ; see ``pywt.dwt_max_level``).
->>>>>>> 8b7e2e5e
-
-    Notes
-    -----
-    Alias of the feature function: **teager_kaiser_energy**
-    """
-    n_channels, n_times = data.shape
-<<<<<<< HEAD
-    tke = np.zeros((n_channels, n_times - 2))
-    for i in range(n_channels):
-        for j in range(1, n_times - 1):
-            tke[i, j - 1] = data[i, j]**2 - data[i, j - 1] * data[i, j + 1]
-    return tke
-=======
-    coefs = _wavelet_coefs(data, wavelet_name)
-    levdec = len(coefs) - 1
-    wavelet_energy = np.zeros((n_channels, levdec))
-    for j in range(n_channels):
-        for l in range(levdec):
-            wavelet_energy[j, l] = np.sum(coefs[levdec - l][j, :] ** 2)
-    return wavelet_energy.ravel()
-
-
 @nb.jit([nb.float64[:, :](nb.float64[:, :]),
          nb.float32[:, :](nb.float32[:, :])], nopython=True)
 def _tk_energy(data):
@@ -1274,5 +1228,4 @@
         tk_energy = _tk_energy(coefs[l])
         tke[:, l, 0] = np.mean(tk_energy, axis=-1)
         tke[:, l, 1] = np.std(tk_energy, ddof=1, axis=-1)
-    return tke.ravel()
->>>>>>> 8b7e2e5e
+    return tke.ravel()