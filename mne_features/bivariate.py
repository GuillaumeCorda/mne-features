# Author: Jean-Baptiste Schiratti <jean.baptiste.schiratti@gmail.com>
#         Alexandre Gramfort <alexandre.gramfort@inria.fr>
# License: BSD 3 clause


from functools import partial
from math import sqrt

import numpy as np
from scipy import signal
from scipy.spatial.distance import pdist, squareform
from sklearn.base import clone
from sklearn.neighbors import NearestNeighbors
from sklearn.preprocessing import scale

from .mock_numba import nb
from .utils import triu_idx, power_spectrum, embed


def get_bivariate_funcs(sfreq):
    """ Returns a dictionary of bivariate feature functions. For each feature
    function, the corresponding key in the dictionary is an alias for the
    function.

    Parameters
    ----------
    sfreq : float
        Sampling rate of the data.

    Returns
    -------
    bivariate_funcs : dict of feature functions
    """
    bivariate_funcs = dict()
    bivariate_funcs['max_cross_corr'] = partial(compute_max_cross_correlation,
                                                sfreq)
    bivariate_funcs['plv'] = compute_phase_locking_value
    bivariate_funcs['nonlin_interdep'] = compute_nonlinear_interdep
    bivariate_funcs['time_corr'] = compute_time_corr_coefs
    bivariate_funcs['spect_corr'] = partial(compute_spect_corr_coefs, sfreq)
    return bivariate_funcs


@nb.jit([nb.float64[:](nb.float64, nb.float64[:, :]),
         nb.float32[:](nb.float32, nb.float32[:, :])], nopython=True)
def compute_max_cross_correlation(s_freq, data):
    """ Maximum linear cross-correlation ([Morm06]_, [Miro08]_).

    Parameters
    ----------
    s_freq : float
        Sampling rate of the data.

    data : ndarray, shape (n_channels, n_times)

    Returns
    -------
    output : ndarray, shape (n_channels * (n_channels + 1) / 2,)

    References
    ----------
    .. [Miro08] Mirowski, P. W. et al. (2008). Comparing SVM and convolutional
                networks for epileptic seizure prediction from intracranial
                EEG. Machine Learning for Signal Processing, 2008. IEEE
                Workshop on (pp. 244-249). IEEE.
    """

    n_channels, n_times = data.shape
    n_tau = int(0.5 * s_freq)
    taus = np.arange(-n_tau, n_tau)
    n_coefs = n_channels * (n_channels + 1) // 2
    max_cc = np.empty((n_coefs,), dtype=data.dtype)
    for s, k, l in triu_idx(n_channels):
        max_cc_ij = np.empty((2 * n_tau,))
        for tau in taus:
            if tau < 0:
                _tau = -tau
            else:
                _tau = tau
            x_m = 0
            y_m = 0
            for j in range(n_times):
                x_m += data[k, j]
                y_m += data[l, j]
            x_m /= n_times
            y_m /= n_times
            x_v = 0
            y_v = 0
            for j in range(n_times):
                x_v += (data[k, j] - x_m) * (data[k, j] - x_m)
                y_v += (data[l, j] - y_m) * (data[l, j] - y_m)
            x_v /= (n_times - 1)
            y_v /= (n_times - 1)
            x_v = sqrt(x_v)
            y_v = sqrt(y_v)
            cc = 0
            for j in range(0, n_times - _tau):
                cc += ((data[k, j + _tau] - x_m) / x_v) * ((data[l, j] -
                                                            y_m) / y_v)
            cc /= (n_times - _tau)
            max_cc_ij[tau + n_tau] = abs(cc)
        max_cc[s] = np.max(max_cc_ij)
    return max_cc


def compute_phase_locking_value(data):
    """ Phase Locking Value (PLV) ([Plv]_).

    Parameters
    ----------
    data : ndarray, shape (n_channels, n_times)

    Returns
    -------
    output : ndarray, shape (n_channels * (n_channels + 1) / 2,)

    References
    ----------
    .. [Plv] http://www.gatsby.ucl.ac.uk/~vincenta/kaggle/report.pdf
    """
    n_channels, n_times = data.shape
    n_coefs = n_channels * (n_channels + 1) // 2
    plv = np.empty((n_coefs,))
    for s, i, j in triu_idx(n_channels):
        if i == j:
            plv[j] = 1
        else:
            xa = signal.hilbert(data[i, :])
            ya = signal.hilbert(data[j, :])
            phi_x = np.angle(xa)
            phi_y = np.angle(ya)
            plv[s] = np.absolute(np.mean(np.exp(1j * (phi_x - phi_y))))
    return plv


def compute_nonlinear_interdep(data, tau=2, emb=10, nn=5):
    """ Measure of nonlinear interdependence ([Morm06]_, [Miro08]_).

    Parameters
    ----------
    data : ndarray, shape (n_channels, n_times)

    tau : int (default: 2)
        Delay.

    emb : int (default: 10)
        Embedding dimension.

    nn : int (default: 5)
        Number of Nearest Neighbours.

    Returns
    -------
    ndarray, shape (n_channels * (n_channels + 1) / 2,)
    """
    n_channels, n_times = data.shape
    n_coefs = n_channels * (n_channels + 1) // 2
    nlinterdep = np.empty((n_coefs,))
    for s, i, j in triu_idx(n_channels):
        emb_x = embed(data[i, None], d=emb, tau=tau)[0, :, :]
        emb_y = embed(data[j, None], d=emb, tau=tau)[0, :, :]
        knn = NearestNeighbors(n_neighbors=nn, algorithm='kd_tree')
        idx_x = clone(knn).fit(emb_x).kneighbors(emb_x, return_distance=False)
        idx_y = clone(knn).fit(emb_y).kneighbors(emb_y, return_distance=False)
        gx = squareform(pdist(emb_x, metric='sqeuclidean'))
        gy = squareform(pdist(emb_y, metric='sqeuclidean'))
        nr = gx.shape[0]
        rx = np.mean(np.vstack([gx[j, idx_x[j, :]] for j in range(nr)]))
        rxy = np.mean(np.vstack([gx[j, idx_y[j, :]] for j in range(nr)]))
        ry = np.mean(np.vstack([gy[j, idx_y[j, :]] for j in range(nr)]))
        ryx = np.mean(np.vstack([gy[j, idx_x[j, :]] for j in range(nr)]))
        sxy = np.mean(np.divide(rx, rxy))
        syx = np.mean(np.divide(ry, ryx))
        nlinterdep[s] = sxy + syx
    return nlinterdep


def compute_time_corr_coefs(data, with_eigenvalues=True):
    """ Correlation Coefficients (computed in the time domain) ([Tisp]_).

    Parameters
    ----------
    data : ndarray, shape (n_channels, n_times)

    with_eigenvalues : bool (default: True)
        If True, the function also returns the eigenvalues of the correlation
        matrix.

    Returns
    -------
    output : ndarray, shape (n_out,)
        If ``with_eigenvalues`` is True, n_out = n_coefs + n_channels (with:
        n_coefs = n_channels * (n_channels + 1) // 2). Otherwise,
        n_out = n_coefs.

    References
    ----------
    .. [Tisp] https://kaggle2.blob.core.windows.net/forum-message-attachments/
              134445/4803/seizure-detection.pdf
    """
    n_channels = data.shape[0]
    _scaled = scale(data, axis=0)
    corr = np.corrcoef(_scaled)
    coefs = corr[np.triu_indices(n_channels)]
    if with_eigenvalues:
        w, _ = np.linalg.eig(corr)
        w = np.abs(w)
        w = np.sort(w)
        return np.r_[coefs, w]
    else:
        return coefs


<<<<<<< HEAD
def compute_spect_corr_coefs(sfreq, data, db=False, with_eigenvalues=True):
    """ Correlation Coefficients (computed from the power spectrum) [1].
=======
def compute_spect_corr_coefs(sfreq, data, db=True, with_eigenvalues=True):
    """ Correlation Coefficients (computed from the power spectrum) ([Tisp]_).
>>>>>>> 9db18fa6

    Parameters
    ----------
    sfreq : float
        Sampling rate of the data.

    data : ndarray, shape (n_channels, n_times)

    db : bool (default: True)
        If True, the power spectrum returned by the function
        :func:`compute_power_spectrum` is returned in dB/Hz.

    with_eigenvalues : bool (default: True)
        If True, the function also returns the eigenvalues of the correlation
        matrix.

    Returns
    -------
    output : ndarray, shape (n_out,)
        If ``with_eigenvalues`` is True, n_out = n_coefs + n_channels.
        Otherwise, n_out = n_coefs. With, n_coefs = n_channels *
        (n_channels + 1) // 2.
    """
    n_channels = data.shape[0]
    ps, _ = power_spectrum(sfreq, data, return_db=db)
    _scaled = scale(ps, axis=0)
    corr = np.corrcoef(_scaled)
    coefs = corr[np.triu_indices(n_channels)]
    if with_eigenvalues:
        w, _ = np.linalg.eig(corr)
        w = np.abs(w)
        w = np.sort(w)
        return np.r_[coefs, w]
    else:
        return coefs<|MERGE_RESOLUTION|>--- conflicted
+++ resolved
@@ -211,13 +211,8 @@
         return coefs
 
 
-<<<<<<< HEAD
 def compute_spect_corr_coefs(sfreq, data, db=False, with_eigenvalues=True):
     """ Correlation Coefficients (computed from the power spectrum) [1].
-=======
-def compute_spect_corr_coefs(sfreq, data, db=True, with_eigenvalues=True):
-    """ Correlation Coefficients (computed from the power spectrum) ([Tisp]_).
->>>>>>> 9db18fa6
 
     Parameters
     ----------
